"""
Implementation of an IV method based on estimating quantiles of the exposure
distribution.
"""

import argparse
import json
import os
from typing import Iterable, List, Optional, Tuple, Union

import matplotlib.pyplot as plt
import pandas as pd
import torch
import torch.nn as nn
from torch.utils.data import DataLoader, Dataset, random_split
import pytorch_lightning as pl

from ..logging import info
from ..utils import default_validate_args, parse_project_and_run_name
from ..utils.conformal import get_conformal_adjustment_sqr
from ..utils.models import MLP, GaussianNet
from ..utils.quantiles import QuantileLossMulti
from ..utils.training import train_model
from .core import (IVDataset, IVDatasetWithGenotypes, MREstimator,
                   MREstimatorWithUncertainty)

# Default values definitions.
# fmt: off
DEFAULTS = {
    "exposure_hidden": [128, 64],
    "outcome_hidden": [64, 32],
    "exposure_learning_rate": 5e-4,
    "outcome_learning_rate": 5e-4,
    "exposure_batch_size": 10_000,
    "outcome_batch_size": 10_000,
    "exposure_max_epochs": 1000,
    "outcome_max_epochs": 1000,
    "exposure_weight_decay": 1e-4,
    "outcome_weight_decay": 1e-4,
    "exposure_add_input_batchnorm": False,
    "outcome_add_input_batchnorm": False,
    "accelerator": "gpu" if (
        torch.cuda.is_available() and torch.cuda.device_count() > 0
    ) else "cpu",
    "validation_proportion": 0.2,
    "output_dir": "quantile_iv_estimate",
}
# fmt: on


class ExposureQuantileMLP(MLP):
    def __init__(
        self,
        q: int,
        input_size: int,
        hidden: Iterable[int],
        lr: float,
        weight_decay: float = 0,
        add_input_layer_batchnorm: bool = False,
        add_hidden_layer_batchnorm: bool = False,
        activations: Iterable[nn.Module] = [nn.GELU()],
    ):
        """The model will predict q quantiles."""
        assert q >= 3
        self.quantiles = torch.tensor([(i + 1) / (q + 1) for i in range(q)])

        loss = QuantileLossMulti(self.quantiles)

        super().__init__(
            input_size=input_size,
            hidden=hidden,
            out=q,
            add_input_layer_batchnorm=add_input_layer_batchnorm,
            add_hidden_layer_batchnorm=add_hidden_layer_batchnorm,
            activations=activations,
            lr=lr,
            weight_decay=weight_decay,
            loss=loss
        )

    def on_fit_start(self) -> None:
        self.loss.quantiles = self.loss.quantiles.to(  # type: ignore
            device=self.device
        )
        return super().on_fit_start()

    def _step(self, batch, batch_index, log_prefix):
        x, _, ivs, covars = batch

        x_hat = self.forward(
            torch.hstack([tens for tens in (ivs, covars) if tens.numel() > 0])
        )

        loss = self.loss(x_hat, x)
        self.log(f"exposure_{log_prefix}_loss", loss)
        return loss


class OutcomeGaussianNet(GaussianNet):
    def __init__(
        self,
        exposure_network: pl.LightningModule,
        input_size: int,
        hidden: Iterable[int],
        lr: float,
        weight_decay: float = 0,
        add_input_layer_batchnorm: bool = False,
        add_hidden_layer_batchnorm: bool = False,
        activations: Iterable[nn.Module] = [nn.GELU()]
    ):
        super().__init__(
            input_size=input_size,
            hidden=hidden,
            add_input_layer_batchnorm=add_input_layer_batchnorm,
            add_hidden_layer_batchnorm=add_hidden_layer_batchnorm,
            activations=activations,
            lr=lr,
            weight_decay=weight_decay,
            _save_hyperparams=False,
        )
        self.exposure_network = exposure_network
        self.save_hyperparameters(ignore=["exposure_network"])

    def _step(self, batch, batch_index, log_prefix="train"):
        _, y, ivs, covars = batch

        mu, var = self.forward(ivs, covars)

        loss = self.loss(mu, y, var)

        self.log(f"outcome_{log_prefix}_loss", loss)

        return loss

    def x_to_y(
        self,
        x: torch.Tensor,
        covars: Optional[torch.Tensor]
    ) -> torch.Tensor:
        stack = [x]
        if covars is not None:
            stack.append(covars)

        x = torch.hstack(stack)

        mu, _ = self.forward_parameters(x)
        return mu

    # FIXME type if works well.
    def forward(  # type: ignore
        self, ivs: torch.Tensor, covars: Optional[torch.Tensor]
    ):
        """IV -> exposure net -> pred. quantiles -> outcome."""

<<<<<<< HEAD
        mb = ivs.size(0)
=======
        # x is the input to the exposure model.
>>>>>>> ee0fca68
        exposure_net_xs = torch.hstack(
            [tens for tens in (ivs, covars) if tens is not None]
        )

        with torch.no_grad():
<<<<<<< HEAD
            exposure_qs = self.exposure_network.forward(exposure_net_xs)

        n_q = exposure_qs.size(1)

        mu = torch.zeros((mb, 1), device=self.device)  # type: ignore
        var = torch.zeros((mb, 1), device=self.device)  # type: ignore
        for j in range(n_q):
            outcome_net_xs = torch.hstack([
                tens for tens in (
                    exposure_qs[:, [j]], covars
                ) if tens is not None
            ])

            cur_mu, cur_var = self.forward_parameters(outcome_net_xs)

            mu += cur_mu / n_q
            var += cur_var / n_q

        return mu, var
=======
            x_hat = torch.mean(  # type: ignore
                self.exposure_network.forward(exposure_net_xs),
                axis=1,
                keepdim=True
            )

        y_hat = self.mlp(
            torch.hstack([tens for tens in (
                x_hat, covars, taus
            ) if tens is not None])
        )

        return y_hat
>>>>>>> ee0fca68


class QuantileIVEstimator(MREstimator):
    def __init__(
        self,
        exposure_network: ExposureQuantileMLP,
        outcome_network: OutcomeGaussianNet,
    ):
        self.exposure_network = exposure_network
        self.outcome_network = outcome_network

    def iv_reg_function(
        self, x: torch.Tensor, covars: Optional[torch.Tensor] = None
    ) -> torch.Tensor:
        with torch.no_grad():
            return self.outcome_network.x_to_y(x, covars)

    @classmethod
    def from_results(cls, dir_name: str) -> "QuantileIVEstimator":
        exposure_network = ExposureQuantileMLP.load_from_checkpoint(
            os.path.join(dir_name, "exposure_network.ckpt")
        )

        outcome_network = OutcomeGaussianNet.load_from_checkpoint(
            os.path.join(dir_name, "outcome_network.ckpt"),
            exposure_network=exposure_network
        )

        outcome_network.eval()  # type: ignore

        with open(os.path.join(dir_name, "meta.json"), "rt") as f:
            meta = json.load(f)
            q_hat = meta.get("q_hat", 0)

        return QuantileIVEstimatorWithUncertainty(
            exposure_network,
            outcome_network,
            alpha=0.1,
            q_hat=q_hat
        )


class QuantileIVEstimatorWithUncertainty(
    QuantileIVEstimator,
    MREstimatorWithUncertainty
):
    def __init__(
        self,
        exposure_network: ExposureQuantileMLP,
        outcome_network: OutcomeGaussianNet,
        alpha: float = 0.1,
        q_hat: Union[float, torch.Tensor] = 0
    ):
        self.exposure_network = exposure_network
        self.outcome_network = outcome_network
        self.alpha = alpha

        # Conformal prediction adjustment.
        self.q_hat = q_hat

    def iv_reg_function(
        self,
        x: torch.Tensor,
        covars: Optional[torch.Tensor] = None,
        alpha: float = 0.05
    ) -> torch.Tensor:
        with torch.no_grad():
            stack = [x]
            if covars is not None:
                stack.append(covars)

            mu, sigma = self.outcome_network.forward_parameters(
                torch.hstack(stack)
            )
            # n x y dimension x 3 for the values in tau.
            pred_tens = torch.stack([
                mu - 1.96 * sigma, mu, mu + 1.96 * sigma
            ], dim=2)

        # Conformal prediction adjustment if set.
        pred_tens[:, :, 0] -= self.q_hat
        pred_tens[:, :, 2] += self.q_hat

        return pred_tens


def main(args: argparse.Namespace) -> None:
    """Command-line interface entry-point."""
    default_validate_args(args)

    # Prepare train and validation datasets.
    # There is theoretically a little bit of leakage here because the histogram
    # or quantiles will be calculated including the validation dataset.
    # This should not have a big impact...
    dataset = IVDatasetWithGenotypes.from_argparse_namespace(args)

    # Automatically add the model hyperparameters.
    kwargs = {k: v for k, v in vars(args).items() if k in DEFAULTS.keys()}

    fit_quantile_iv(
        q=args.q,
        dataset=dataset,
        fast=args.fast,
        wandb_project=args.wandb_project,
        **kwargs,
    )


def train_exposure_model(
    q: int,
    train_dataset: Dataset,
    val_dataset: Dataset,
    input_size: int,
    output_dir: str,
    hidden: List[int],
    learning_rate: float,
    weight_decay: float,
    batch_size: int,
    add_input_batchnorm: bool,
    max_epochs: int,
    accelerator: Optional[str] = None,
    wandb_project: Optional[str] = None
) -> float:
    info("Training exposure model.")
    model = ExposureQuantileMLP(
        q=q,
        input_size=input_size,
        hidden=hidden,
        lr=learning_rate,
        weight_decay=weight_decay,
        add_input_layer_batchnorm=add_input_batchnorm,
        add_hidden_layer_batchnorm=True,
    )

    return train_model(
        train_dataset,
        val_dataset,
        model=model,
        monitored_metric="exposure_val_loss",
        output_dir=output_dir,
        checkpoint_filename="exposure_network.ckpt",
        batch_size=batch_size,
        max_epochs=max_epochs,
        accelerator=accelerator,
        wandb_project=wandb_project
    )


def train_outcome_model(
    train_dataset: Dataset,
    val_dataset: Dataset,
    exposure_network: ExposureQuantileMLP,
    output_dir: str,
    hidden: List[int],
    learning_rate: float,
    weight_decay: float,
    batch_size: int,
    add_input_batchnorm: bool,
    max_epochs: int,
    accelerator: Optional[str] = None,
    sqr: bool = False,
    wandb_project: Optional[str] = None
) -> float:
    info("Training outcome model.")
    n_covars = train_dataset[0][3].numel()
    model = OutcomeGaussianNet(
        exposure_network=exposure_network,
        input_size=1 + n_covars,
        lr=learning_rate,
        weight_decay=weight_decay,
        hidden=hidden,
        add_input_layer_batchnorm=add_input_batchnorm,
    )

    return train_model(
        train_dataset,
        val_dataset,
        model=model,
        monitored_metric="outcome_val_loss",
        output_dir=output_dir,
        checkpoint_filename="outcome_network.ckpt",
        batch_size=batch_size,
        max_epochs=max_epochs,
        accelerator=accelerator,
        wandb_project=wandb_project,
    )


def fit_quantile_iv(
    q: int,
    dataset: IVDataset,
    output_dir: str = DEFAULTS["output_dir"],  # type: ignore
    validation_proportion: float = DEFAULTS["validation_proportion"],  # type: ignore # noqa: E501
    fast: bool = False,
    exposure_hidden: List[int] = DEFAULTS["exposure_hidden"],  # type: ignore
    exposure_learning_rate: float = DEFAULTS["exposure_learning_rate"],  # type: ignore # noqa: E501
    exposure_weight_decay: float = DEFAULTS["exposure_weight_decay"],  # type: ignore # noqa: E501
    exposure_batch_size: int = DEFAULTS["exposure_batch_size"],  # type: ignore
    exposure_max_epochs: int = DEFAULTS["exposure_max_epochs"],  # type: ignore
    exposure_add_input_batchnorm: bool = DEFAULTS["exposure_add_input_batchnorm"],  # type: ignore # noqa: E501
    outcome_hidden: List[int] = DEFAULTS["outcome_hidden"],  # type: ignore
    outcome_learning_rate: float = DEFAULTS["outcome_learning_rate"],  # type: ignore # noqa: E501
    outcome_weight_decay: float = DEFAULTS["outcome_weight_decay"],  # type: ignore # noqa: E501
    outcome_batch_size: int = DEFAULTS["outcome_batch_size"],  # type: ignore
    outcome_max_epochs: int = DEFAULTS["outcome_max_epochs"],  # type: ignore
    outcome_add_input_batchnorm: bool = DEFAULTS["outcome_add_input_batchnorm"],  # type: ignore # noqa: E501
    accelerator: str = DEFAULTS["accelerator"],  # type: ignore
    wandb_project: Optional[str] = None,
) -> QuantileIVEstimator:
    # Create output directory if needed.
    if not os.path.isdir(output_dir):
        os.makedirs(output_dir)

    # Metadata dictionary that will be saved alongside the results.
    meta = dict(locals())
    meta["model"] = "quantile_iv"
    meta.update(dataset.exposure_descriptive_statistics())
    del meta["dataset"]  # We don't serialize the dataset.

    covars = dataset.save_covariables(output_dir)

    # Split here into train and val.
    train_dataset, val_dataset = random_split(
        dataset, [1 - validation_proportion, validation_proportion]
    )

    exposure_val_loss = train_exposure_model(
        q=q,
        train_dataset=train_dataset,
        val_dataset=val_dataset,
        input_size=dataset.n_exog(),
        output_dir=output_dir,
        hidden=exposure_hidden,
        learning_rate=exposure_learning_rate,
        weight_decay=exposure_weight_decay,
        batch_size=exposure_batch_size,
        add_input_batchnorm=exposure_add_input_batchnorm,
        max_epochs=exposure_max_epochs,
        accelerator=accelerator,
        wandb_project=wandb_project
    )

    meta["exposure_val_loss"] = exposure_val_loss

    exposure_network = ExposureQuantileMLP.load_from_checkpoint(
        os.path.join(output_dir, "exposure_network.ckpt")
    ).eval()  # type: ignore

    exposure_network.freeze()

    if not fast:
        plot_exposure_model(
            exposure_network,
            val_dataset,
            output_filename=os.path.join(
                output_dir, "exposure_model_predictions.png"
            ),
        )

    outcome_val_loss = train_outcome_model(
        train_dataset=train_dataset,
        val_dataset=val_dataset,
        exposure_network=exposure_network,
        output_dir=output_dir,
        hidden=outcome_hidden,
        learning_rate=outcome_learning_rate,
        weight_decay=outcome_weight_decay,
        batch_size=outcome_batch_size,
        add_input_batchnorm=outcome_add_input_batchnorm,
        max_epochs=outcome_max_epochs,
        accelerator=accelerator,
        wandb_project=wandb_project
    )

    meta["outcome_val_loss"] = outcome_val_loss

    outcome_network = OutcomeGaussianNet.load_from_checkpoint(
        os.path.join(output_dir, "outcome_network.ckpt"),
        exposure_network=exposure_network,
    ).eval()  # type: ignore

    # Training the 2nd stage model copies the exposure net to the GPU.
    # Here, we ensure they're on the same device.
    exposure_network.to(outcome_network.device)

    ### # Conformal prediction.
    ### q_hat = get_conformal_adjustment_sqr(
    ###     outcome_network, val_dataset, alpha=0.1  # type: ignore
    ### )
    ### info(f"Conformal adjustment estimated at q_hat={q_hat}.")

    ### meta["q_hat"] = q_hat
    meta["q_hat"] = 1

    estimator: QuantileIVEstimator = QuantileIVEstimatorWithUncertainty(
        exposure_network, outcome_network, alpha=0.1
    )
    ### else:
    ###     estimator = QuantileIVEstimator(exposure_network, outcome_network)

    # Save the metadata, estimator statistics and log artifact to WandB if
    # required.
    with open(os.path.join(output_dir, "meta.json"), "wt") as f:
        json.dump(meta, f)

    if not fast:
        save_estimator_statistics(
            estimator,
            covars,
            domain=meta["domain"],
            output_prefix=os.path.join(output_dir, "causal_estimates"),
            alpha=0.1
        )

    if wandb_project is not None:
        import wandb
        _, run_name = parse_project_and_run_name(wandb_project)
        artifact = wandb.Artifact(
            "results" if run_name is None else f"{run_name}_results",
            type="results"
        )
        artifact.add_dir(output_dir)
        wandb.log_artifact(artifact)
        wandb.finish()

    return estimator


@torch.no_grad()
def plot_exposure_model(
    exposure_network: ExposureQuantileMLP,
    val_dataset: Dataset,
    output_filename: str
):
    assert hasattr(val_dataset, "__len__")
    dataloader = DataLoader(val_dataset, batch_size=len(val_dataset))
    true_x, _, ivs, covariables = next(iter(dataloader))

    input = torch.hstack(
        [tens for tens in (ivs, covariables) if tens.numel() > 0]
    )

    predicted_quantiles = exposure_network(input)

    def identity_line(ax=None, ls='--', *args, **kwargs):
        # see: https://stackoverflow.com/q/22104256/3986320
        ax = ax or plt.gca()
        identity, = ax.plot([], [], ls=ls, *args, **kwargs)

        def callback(axes):
            low_x, high_x = ax.get_xlim()
            low_y, high_y = ax.get_ylim()
            low = min(low_x, low_y)
            high = max(high_x, high_y)
            identity.set_data([low, high], [low, high])

        callback(ax)
        ax.callbacks.connect('xlim_changed', callback)
        ax.callbacks.connect('ylim_changed', callback)
        return ax

    for q in range(predicted_quantiles.size(1)):
        plt.scatter(
            true_x,
            predicted_quantiles[:, q].detach().numpy(),
            label="q={:.2f}".format(exposure_network.quantiles[q].item()),
            s=1,
            alpha=0.2,
        )
    identity_line(lw=1, color="black")
    plt.xlabel("Observed X")
    plt.ylabel("Predicted X (quantiles)")
    plt.legend()

    plt.savefig(output_filename, dpi=400)
    plt.clf()
    plt.close()


def save_estimator_statistics(
    estimator: QuantileIVEstimator,
    covars: Optional[torch.Tensor],
    domain: Tuple[float, float],
    output_prefix: str = "causal_estimates",
    alpha: Optional[float] = 0.1
):
    # Save the causal effect at over the domain.
    xs = torch.linspace(domain[0], domain[1], 500).reshape(-1, 1)

    assert isinstance(estimator, QuantileIVEstimatorWithUncertainty)
    assert alpha is not None
    ys = estimator.iv_reg_function(xs, covars, alpha=alpha)

    if ys.size(1) != 1:
        raise NotImplementedError(
            "Saving statistics for multidimensional outcome not "
            "implemented yet."
        )

<<<<<<< HEAD
    df = pd.DataFrame(
        torch.hstack((xs, ys[:, 0, :])).numpy(),
        columns=["x", "y_do_x_lower", "y_do_x", "y_do_x_upper"]
    )
=======
    else:
        ys = estimator.iv_reg_function(xs, covars).reshape(-1)
        df = pd.DataFrame({"x": xs.reshape(-1), "y_do_x": ys})
>>>>>>> ee0fca68

    plt.figure()
    plt.scatter(df["x"], df["y_do_x"], label="Estimated Y | do(X=x)", s=3)

    if "y_do_x_lower" in df.columns:
        # Add the CI on the plot.
        assert alpha is not None
        plt.fill_between(
            df["x"],
            df["y_do_x_lower"],
            df["y_do_x_upper"],
            color="#dddddd",
            zorder=-1,
            label=f"{int((1 - alpha) * 100)}% Prediction interval"
        )

    plt.xlabel("X")
    plt.ylabel("Y")
    plt.legend()
    plt.savefig(f"{output_prefix}.png", dpi=600)
    plt.clf()

    df.to_csv(f"{output_prefix}.csv", index=False)


def configure_argparse(parser) -> None:
    parser.add_argument(
        "--q", "-q",
        type=int,
        help="Number of quantiles of the exposure distribution to estimate in "
        "the exposure model.",
        required=True,
    )

    parser.add_argument(
        "--histogram",
        action="store_true",
        help="By default, we use quantiles for density estimation. Using this "
        "option, we will use evenly spaced bins (histogram) instead.",
    )

    parser.add_argument("--output-dir", default=DEFAULTS["output_dir"])

    parser.add_argument(
        "--fast",
        help="Disable plotting and logging of causal effects.",
        action="store_true",
    )

    parser.add_argument(
        "--outcome-type",
        default="continuous",
        choices=["continuous", "binary"],
        help="Variable type for the outcome (binary vs continuous).",
    )

    parser.add_argument(
        "--validation-proportion",
        type=float,
        default=DEFAULTS["validation_proportion"],
    )

    parser.add_argument(
        "--accelerator",
        default=DEFAULTS["accelerator"],
        help="Accelerator (e.g. gpu, cpu, mps) use to train the model. This "
        "will be passed to Pytorch Lightning.",
    )

    parser.add_argument(
        "--wandb-project",
        default=None,
        type=str,
        help="Activates the Weights and Biases logger using the provided "
             "project name. Patterns such as project:run_name are also "
             "allowed."
    )

    MLP.add_mlp_arguments(
        parser,
        "exposure-",
        "Exposure Model Parameters",
        defaults={
            "hidden": DEFAULTS["exposure_hidden"],
            "batch-size": DEFAULTS["exposure_batch_size"],
        },
    )

    MLP.add_mlp_arguments(
        parser,
        "outcome-",
        "Outcome Model Parameters",
        defaults={
            "hidden": DEFAULTS["outcome_hidden"],
            "batch-size": DEFAULTS["outcome_batch_size"],
        },
    )

    IVDatasetWithGenotypes.add_dataset_arguments(parser)


# Standard names for estimators.
estimate = fit_quantile_iv
load = QuantileIVEstimator.from_results<|MERGE_RESOLUTION|>--- conflicted
+++ resolved
@@ -13,12 +13,11 @@
 import torch
 import torch.nn as nn
 from torch.utils.data import DataLoader, Dataset, random_split
-import pytorch_lightning as pl
 
 from ..logging import info
 from ..utils import default_validate_args, parse_project_and_run_name
 from ..utils.conformal import get_conformal_adjustment_sqr
-from ..utils.models import MLP, GaussianNet
+from ..utils.models import MLP, OutcomeMLPBase
 from ..utils.quantiles import QuantileLossMulti
 from ..utils.training import train_model
 from .core import (IVDataset, IVDatasetWithGenotypes, MREstimator,
@@ -96,93 +95,47 @@
         return loss
 
 
-class OutcomeGaussianNet(GaussianNet):
+class OutcomeMLP(OutcomeMLPBase):
     def __init__(
         self,
-        exposure_network: pl.LightningModule,
+        exposure_network: ExposureQuantileMLP,
         input_size: int,
         hidden: Iterable[int],
         lr: float,
         weight_decay: float = 0,
+        sqr: bool = False,
         add_input_layer_batchnorm: bool = False,
         add_hidden_layer_batchnorm: bool = False,
         activations: Iterable[nn.Module] = [nn.GELU()]
     ):
         super().__init__(
+            exposure_network=exposure_network,
             input_size=input_size,
             hidden=hidden,
+            lr=lr,
+            weight_decay=weight_decay,
+            sqr=sqr,
             add_input_layer_batchnorm=add_input_layer_batchnorm,
             add_hidden_layer_batchnorm=add_hidden_layer_batchnorm,
-            activations=activations,
-            lr=lr,
-            weight_decay=weight_decay,
-            _save_hyperparams=False,
-        )
-        self.exposure_network = exposure_network
-        self.save_hyperparameters(ignore=["exposure_network"])
-
-    def _step(self, batch, batch_index, log_prefix="train"):
-        _, y, ivs, covars = batch
-
-        mu, var = self.forward(ivs, covars)
-
-        loss = self.loss(mu, y, var)
-
-        self.log(f"outcome_{log_prefix}_loss", loss)
-
-        return loss
-
-    def x_to_y(
+            activations=activations
+        )
+
+    def forward(  # type: ignore
         self,
-        x: torch.Tensor,
-        covars: Optional[torch.Tensor]
-    ) -> torch.Tensor:
-        stack = [x]
-        if covars is not None:
-            stack.append(covars)
-
-        x = torch.hstack(stack)
-
-        mu, _ = self.forward_parameters(x)
-        return mu
-
-    # FIXME type if works well.
-    def forward(  # type: ignore
-        self, ivs: torch.Tensor, covars: Optional[torch.Tensor]
+        ivs: torch.Tensor,
+        covars: Optional[torch.Tensor],
+        taus: Optional[torch.Tensor] = None
     ):
-        """IV -> exposure net -> pred. quantiles -> outcome."""
-
-<<<<<<< HEAD
-        mb = ivs.size(0)
-=======
+        """Forward pass throught the exposure and outcome models."""
+        if self.hparams.sqr:  # type: ignore
+            assert taus is not None, "Need quantile samples if SQR enabled."
+
         # x is the input to the exposure model.
->>>>>>> ee0fca68
         exposure_net_xs = torch.hstack(
             [tens for tens in (ivs, covars) if tens is not None]
         )
 
         with torch.no_grad():
-<<<<<<< HEAD
-            exposure_qs = self.exposure_network.forward(exposure_net_xs)
-
-        n_q = exposure_qs.size(1)
-
-        mu = torch.zeros((mb, 1), device=self.device)  # type: ignore
-        var = torch.zeros((mb, 1), device=self.device)  # type: ignore
-        for j in range(n_q):
-            outcome_net_xs = torch.hstack([
-                tens for tens in (
-                    exposure_qs[:, [j]], covars
-                ) if tens is not None
-            ])
-
-            cur_mu, cur_var = self.forward_parameters(outcome_net_xs)
-
-            mu += cur_mu / n_q
-            var += cur_var / n_q
-
-        return mu, var
-=======
             x_hat = torch.mean(  # type: ignore
                 self.exposure_network.forward(exposure_net_xs),
                 axis=1,
@@ -196,14 +149,13 @@
         )
 
         return y_hat
->>>>>>> ee0fca68
 
 
 class QuantileIVEstimator(MREstimator):
     def __init__(
         self,
         exposure_network: ExposureQuantileMLP,
-        outcome_network: OutcomeGaussianNet,
+        outcome_network: OutcomeMLP,
     ):
         self.exposure_network = exposure_network
         self.outcome_network = outcome_network
@@ -220,23 +172,26 @@
             os.path.join(dir_name, "exposure_network.ckpt")
         )
 
-        outcome_network = OutcomeGaussianNet.load_from_checkpoint(
+        outcome_network = OutcomeMLP.load_from_checkpoint(
             os.path.join(dir_name, "outcome_network.ckpt"),
             exposure_network=exposure_network
         )
 
         outcome_network.eval()  # type: ignore
 
-        with open(os.path.join(dir_name, "meta.json"), "rt") as f:
-            meta = json.load(f)
-            q_hat = meta.get("q_hat", 0)
-
-        return QuantileIVEstimatorWithUncertainty(
-            exposure_network,
-            outcome_network,
-            alpha=0.1,
-            q_hat=q_hat
-        )
+        if outcome_network.hparams.sqr:  # type: ignore
+            with open(os.path.join(dir_name, "meta.json"), "rt") as f:
+                meta = json.load(f)
+                q_hat = meta.get("q_hat", 0)
+
+            return QuantileIVEstimatorWithUncertainty(
+                exposure_network,
+                outcome_network,
+                alpha=0.1,
+                q_hat=q_hat
+            )
+
+        return cls(exposure_network, outcome_network)
 
 
 class QuantileIVEstimatorWithUncertainty(
@@ -246,7 +201,7 @@
     def __init__(
         self,
         exposure_network: ExposureQuantileMLP,
-        outcome_network: OutcomeGaussianNet,
+        outcome_network: OutcomeMLP,
         alpha: float = 0.1,
         q_hat: Union[float, torch.Tensor] = 0
     ):
@@ -263,18 +218,16 @@
         covars: Optional[torch.Tensor] = None,
         alpha: float = 0.05
     ) -> torch.Tensor:
+        assert self.outcome_network.hparams.sqr  # type: ignore
+
+        pred = []
         with torch.no_grad():
-            stack = [x]
-            if covars is not None:
-                stack.append(covars)
-
-            mu, sigma = self.outcome_network.forward_parameters(
-                torch.hstack(stack)
-            )
-            # n x y dimension x 3 for the values in tau.
-            pred_tens = torch.stack([
-                mu - 1.96 * sigma, mu, mu + 1.96 * sigma
-            ], dim=2)
+            for tau in [alpha / 2, 0.5, 1 - alpha / 2]:
+                cur_y = self.outcome_network.x_to_y(x, covars, tau)
+                pred.append(cur_y)
+
+        # n x y dimension x 3 for the values in tau.
+        pred_tens = torch.stack(pred, dim=2)
 
         # Conformal prediction adjustment if set.
         pred_tens[:, :, 0] -= self.q_hat
@@ -300,6 +253,7 @@
         q=args.q,
         dataset=dataset,
         fast=args.fast,
+        sqr=not args.no_sqr,
         wandb_project=args.wandb_project,
         **kwargs,
     )
@@ -362,13 +316,14 @@
 ) -> float:
     info("Training outcome model.")
     n_covars = train_dataset[0][3].numel()
-    model = OutcomeGaussianNet(
+    model = OutcomeMLP(
         exposure_network=exposure_network,
         input_size=1 + n_covars,
         lr=learning_rate,
         weight_decay=weight_decay,
         hidden=hidden,
         add_input_layer_batchnorm=add_input_batchnorm,
+        sqr=sqr
     )
 
     return train_model(
@@ -388,9 +343,11 @@
 def fit_quantile_iv(
     q: int,
     dataset: IVDataset,
+    stage2_dataset: Optional[IVDataset] = None,  # type: ignore
     output_dir: str = DEFAULTS["output_dir"],  # type: ignore
     validation_proportion: float = DEFAULTS["validation_proportion"],  # type: ignore # noqa: E501
     fast: bool = False,
+    sqr: bool = True,
     exposure_hidden: List[int] = DEFAULTS["exposure_hidden"],  # type: ignore
     exposure_learning_rate: float = DEFAULTS["exposure_learning_rate"],  # type: ignore # noqa: E501
     exposure_weight_decay: float = DEFAULTS["exposure_weight_decay"],  # type: ignore # noqa: E501
@@ -423,6 +380,17 @@
         dataset, [1 - validation_proportion, validation_proportion]
     )
 
+    # If there is a separate dataset for stage2, we split it too, otherwise
+    # we reuse the stage 1 dataset.
+    if stage2_dataset is not None:
+        stg2_train_dataset, stg2_val_dataset = random_split(
+            stage2_dataset, [1 - validation_proportion, validation_proportion]
+        )
+    else:
+        stg2_train_dataset, stg2_val_dataset = (
+            train_dataset, val_dataset
+        )
+
     exposure_val_loss = train_exposure_model(
         q=q,
         train_dataset=train_dataset,
@@ -457,8 +425,8 @@
         )
 
     outcome_val_loss = train_outcome_model(
-        train_dataset=train_dataset,
-        val_dataset=val_dataset,
+        train_dataset=stg2_train_dataset,
+        val_dataset=stg2_val_dataset,
         exposure_network=exposure_network,
         output_dir=output_dir,
         hidden=outcome_hidden,
@@ -468,12 +436,13 @@
         add_input_batchnorm=outcome_add_input_batchnorm,
         max_epochs=outcome_max_epochs,
         accelerator=accelerator,
+        sqr=sqr,
         wandb_project=wandb_project
     )
 
     meta["outcome_val_loss"] = outcome_val_loss
 
-    outcome_network = OutcomeGaussianNet.load_from_checkpoint(
+    outcome_network = OutcomeMLP.load_from_checkpoint(
         os.path.join(output_dir, "outcome_network.ckpt"),
         exposure_network=exposure_network,
     ).eval()  # type: ignore
@@ -482,20 +451,21 @@
     # Here, we ensure they're on the same device.
     exposure_network.to(outcome_network.device)
 
-    ### # Conformal prediction.
-    ### q_hat = get_conformal_adjustment_sqr(
-    ###     outcome_network, val_dataset, alpha=0.1  # type: ignore
-    ### )
-    ### info(f"Conformal adjustment estimated at q_hat={q_hat}.")
-
-    ### meta["q_hat"] = q_hat
-    meta["q_hat"] = 1
-
-    estimator: QuantileIVEstimator = QuantileIVEstimatorWithUncertainty(
-        exposure_network, outcome_network, alpha=0.1
-    )
-    ### else:
-    ###     estimator = QuantileIVEstimator(exposure_network, outcome_network)
+    if sqr:
+        # Conformal prediction.
+        q_hat = get_conformal_adjustment_sqr(
+            outcome_network, val_dataset, alpha=0.1  # type: ignore
+        )
+        info(f"Conformal adjustment estimated at q_hat={q_hat}.")
+
+        meta["q_hat"] = q_hat
+
+        # TODO make the conformal adjustment opt out.
+        estimator: QuantileIVEstimator = QuantileIVEstimatorWithUncertainty(
+            exposure_network, outcome_network, alpha=0.1, q_hat=q_hat
+        )
+    else:
+        estimator = QuantileIVEstimator(exposure_network, outcome_network)
 
     # Save the metadata, estimator statistics and log artifact to WandB if
     # required.
@@ -508,7 +478,7 @@
             covars,
             domain=meta["domain"],
             output_prefix=os.path.join(output_dir, "causal_estimates"),
-            alpha=0.1
+            alpha=0.1 if sqr else None
         )
 
     if wandb_project is not None:
@@ -581,31 +551,29 @@
     covars: Optional[torch.Tensor],
     domain: Tuple[float, float],
     output_prefix: str = "causal_estimates",
-    alpha: Optional[float] = 0.1
+    alpha: Optional[float] = None
 ):
     # Save the causal effect at over the domain.
     xs = torch.linspace(domain[0], domain[1], 500).reshape(-1, 1)
 
-    assert isinstance(estimator, QuantileIVEstimatorWithUncertainty)
-    assert alpha is not None
-    ys = estimator.iv_reg_function(xs, covars, alpha=alpha)
-
-    if ys.size(1) != 1:
-        raise NotImplementedError(
-            "Saving statistics for multidimensional outcome not "
-            "implemented yet."
-        )
-
-<<<<<<< HEAD
-    df = pd.DataFrame(
-        torch.hstack((xs, ys[:, 0, :])).numpy(),
-        columns=["x", "y_do_x_lower", "y_do_x", "y_do_x_upper"]
-    )
-=======
+    if estimator.outcome_network.hparams.sqr and alpha:  # type: ignore
+        assert isinstance(estimator, QuantileIVEstimatorWithUncertainty)
+        ys = estimator.iv_reg_function(xs, covars, alpha=alpha)
+
+        if ys.size(1) != 1:
+            raise NotImplementedError(
+                "Saving statistics for multidimensional outcome not "
+                "implemented yet."
+            )
+
+        df = pd.DataFrame(
+            torch.hstack((xs, ys[:, 0, :])).numpy(),
+            columns=["x", "y_do_x_lower", "y_do_x", "y_do_x_upper"]
+        )
+
     else:
         ys = estimator.iv_reg_function(xs, covars).reshape(-1)
         df = pd.DataFrame({"x": xs.reshape(-1), "y_do_x": ys})
->>>>>>> ee0fca68
 
     plt.figure()
     plt.scatter(df["x"], df["y_do_x"], label="Estimated Y | do(X=x)", s=3)
@@ -656,6 +624,13 @@
     )
 
     parser.add_argument(
+        "--no-sqr",
+        help="Disable simultaneous quantile regression to estimate a "
+        "prediction interval.",
+        action="store_true"
+    )
+
+    parser.add_argument(
         "--outcome-type",
         default="continuous",
         choices=["continuous", "binary"],
